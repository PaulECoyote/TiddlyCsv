--- conflicted
+++ resolved
@@ -1,92 +1,86 @@
-﻿<?xml version="1.0" encoding="utf-8"?>
-<Project ToolsVersion="4.0" DefaultTargets="Build" xmlns="http://schemas.microsoft.com/developer/msbuild/2003">
-  <UsingTask AssemblyFile="..\..\tools\xunit\xunit.runner.msbuild.dll" TaskName="Xunit.Runner.MSBuild.xunit" />
-  <PropertyGroup>
-    <Configuration Condition=" '$(Configuration)' == '' ">Debug</Configuration>
-    <Platform Condition=" '$(Platform)' == '' ">AnyCPU</Platform>
-    <ProductVersion>8.0.30703</ProductVersion>
-    <SchemaVersion>2.0</SchemaVersion>
-    <ProjectGuid>{E6EA7CC5-617D-4A59-9964-A1A9C431EEF8}</ProjectGuid>
-    <OutputType>Library</OutputType>
-    <AppDesignerFolder>Properties</AppDesignerFolder>
-    <RootNamespace>Tiddly.Tests</RootNamespace>
-    <AssemblyName>TiddlyCsv.Tests</AssemblyName>
-    <TargetFrameworkVersion>v4.0</TargetFrameworkVersion>
-    <FileAlignment>512</FileAlignment>
-  </PropertyGroup>
-  <PropertyGroup Condition=" '$(Configuration)|$(Platform)' == 'Debug|AnyCPU' ">
-    <DebugSymbols>true</DebugSymbols>
-    <DebugType>full</DebugType>
-    <Optimize>false</Optimize>
-    <OutputPath>bin\Debug\</OutputPath>
-    <DefineConstants>DEBUG;TRACE</DefineConstants>
-    <ErrorReport>prompt</ErrorReport>
-    <WarningLevel>4</WarningLevel>
-  </PropertyGroup>
-  <PropertyGroup Condition=" '$(Configuration)|$(Platform)' == 'Release|AnyCPU' ">
-    <DebugType>pdbonly</DebugType>
-    <Optimize>true</Optimize>
-    <OutputPath>bin\Release\</OutputPath>
-    <DefineConstants>TRACE</DefineConstants>
-    <ErrorReport>prompt</ErrorReport>
-    <WarningLevel>4</WarningLevel>
-  </PropertyGroup>
-  <ItemGroup>
-    <Reference Include="System" />
-    <Reference Include="System.Core" />
-    <Reference Include="System.Xml.Linq" />
-    <Reference Include="System.Data.DataSetExtensions" />
-    <Reference Include="Microsoft.CSharp" />
-    <Reference Include="System.Data" />
-    <Reference Include="System.Xml" />
-    <Reference Include="xunit">
-      <HintPath>..\..\dependencies\xunit\xunit.dll</HintPath>
-    </Reference>
-  </ItemGroup>
-  <ItemGroup>
-    <Compile Include="ReadAsRowsBadDataTests.cs" />
-    <Compile Include="ReadAsRowsTests.cs" />
-    <Compile Include="TiddlyCsvTests.cs" />
-    <Compile Include="Properties\AssemblyInfo.cs" />
-  </ItemGroup>
-  <ItemGroup>
-    <Content Include="data\smalltest.csv">
-      <CopyToOutputDirectory>PreserveNewest</CopyToOutputDirectory>
-    </Content>
-  </ItemGroup>
-  <ItemGroup>
-    <ProjectReference Include="..\TiddlyCsv\TiddlyCsv.csproj">
-      <Project>{CF611E7D-50A6-4C13-834A-40F8BA88C219}</Project>
-      <Name>TiddlyCsv</Name>
-    </ProjectReference>
-  </ItemGroup>
-  <ItemGroup>
-    <Content Include="data\rowstest.csv">
-      <CopyToOutputDirectory>PreserveNewest</CopyToOutputDirectory>
-    </Content>
-  </ItemGroup>
-  <ItemGroup>
-<<<<<<< HEAD
-    <None Include="data\badrowstest.csv">
-      <CopyToOutputDirectory>PreserveNewest</CopyToOutputDirectory>
-    </None>
-=======
-    <Content Include="data\badrowstest.csv">
-      <CopyToOutputDirectory>PreserveNewest</CopyToOutputDirectory>
-    </Content>
->>>>>>> 50752570
-  </ItemGroup>
-  <Import Project="$(MSBuildToolsPath)\Microsoft.CSharp.targets" />
-  <!-- To modify your build process, add your task inside one of the targets below and uncomment it. 
-       Other similar extension points exist, see Microsoft.Common.targets.
-  <Target Name="BeforeBuild">
-  </Target>
-  <Target Name="AfterBuild">
-  </Target>
-  -->
-  <!-- xunit msbuild task crashes lots :-( 
-  <Target Name="AfterBuild">
-    <xunit Assembly="$(TargetPath)" />
-  </Target>
-  -->
-</Project>
+﻿<?xml version="1.0" encoding="utf-8"?>
+<Project ToolsVersion="4.0" DefaultTargets="Build" xmlns="http://schemas.microsoft.com/developer/msbuild/2003">
+  <UsingTask AssemblyFile="..\..\tools\xunit\xunit.runner.msbuild.dll" TaskName="Xunit.Runner.MSBuild.xunit" />
+  <PropertyGroup>
+    <Configuration Condition=" '$(Configuration)' == '' ">Debug</Configuration>
+    <Platform Condition=" '$(Platform)' == '' ">AnyCPU</Platform>
+    <ProductVersion>8.0.30703</ProductVersion>
+    <SchemaVersion>2.0</SchemaVersion>
+    <ProjectGuid>{E6EA7CC5-617D-4A59-9964-A1A9C431EEF8}</ProjectGuid>
+    <OutputType>Library</OutputType>
+    <AppDesignerFolder>Properties</AppDesignerFolder>
+    <RootNamespace>Tiddly.Tests</RootNamespace>
+    <AssemblyName>TiddlyCsv.Tests</AssemblyName>
+    <TargetFrameworkVersion>v4.0</TargetFrameworkVersion>
+    <FileAlignment>512</FileAlignment>
+  </PropertyGroup>
+  <PropertyGroup Condition=" '$(Configuration)|$(Platform)' == 'Debug|AnyCPU' ">
+    <DebugSymbols>true</DebugSymbols>
+    <DebugType>full</DebugType>
+    <Optimize>false</Optimize>
+    <OutputPath>bin\Debug\</OutputPath>
+    <DefineConstants>DEBUG;TRACE</DefineConstants>
+    <ErrorReport>prompt</ErrorReport>
+    <WarningLevel>4</WarningLevel>
+  </PropertyGroup>
+  <PropertyGroup Condition=" '$(Configuration)|$(Platform)' == 'Release|AnyCPU' ">
+    <DebugType>pdbonly</DebugType>
+    <Optimize>true</Optimize>
+    <OutputPath>bin\Release\</OutputPath>
+    <DefineConstants>TRACE</DefineConstants>
+    <ErrorReport>prompt</ErrorReport>
+    <WarningLevel>4</WarningLevel>
+  </PropertyGroup>
+  <ItemGroup>
+    <Reference Include="System" />
+    <Reference Include="System.Core" />
+    <Reference Include="System.Xml.Linq" />
+    <Reference Include="System.Data.DataSetExtensions" />
+    <Reference Include="Microsoft.CSharp" />
+    <Reference Include="System.Data" />
+    <Reference Include="System.Xml" />
+    <Reference Include="xunit">
+      <HintPath>..\..\dependencies\xunit\xunit.dll</HintPath>
+    </Reference>
+  </ItemGroup>
+  <ItemGroup>
+    <Compile Include="ReadAsRowsBadDataTests.cs" />
+    <Compile Include="ReadAsRowsTests.cs" />
+    <Compile Include="TiddlyCsvTests.cs" />
+    <Compile Include="Properties\AssemblyInfo.cs" />
+  </ItemGroup>
+  <ItemGroup>
+    <Content Include="data\smalltest.csv">
+      <CopyToOutputDirectory>PreserveNewest</CopyToOutputDirectory>
+    </Content>
+  </ItemGroup>
+  <ItemGroup>
+    <ProjectReference Include="..\TiddlyCsv\TiddlyCsv.csproj">
+      <Project>{CF611E7D-50A6-4C13-834A-40F8BA88C219}</Project>
+      <Name>TiddlyCsv</Name>
+    </ProjectReference>
+  </ItemGroup>
+  <ItemGroup>
+    <Content Include="data\rowstest.csv">
+      <CopyToOutputDirectory>PreserveNewest</CopyToOutputDirectory>
+    </Content>
+  </ItemGroup>
+  <ItemGroup>
+    <Content Include="data\badrowstest.csv">
+      <CopyToOutputDirectory>PreserveNewest</CopyToOutputDirectory>
+    </Content>
+  </ItemGroup>
+  <Import Project="$(MSBuildToolsPath)\Microsoft.CSharp.targets" />
+  <!-- To modify your build process, add your task inside one of the targets below and uncomment it. 
+       Other similar extension points exist, see Microsoft.Common.targets.
+  <Target Name="BeforeBuild">
+  </Target>
+  <Target Name="AfterBuild">
+  </Target>
+  -->
+  <!-- xunit msbuild task crashes lots :-( 
+  <Target Name="AfterBuild">
+    <xunit Assembly="$(TargetPath)" />
+  </Target>
+  -->
+</Project>